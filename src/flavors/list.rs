//! Unbounded channel implemented as a linked list.

use std::cell::UnsafeCell;
use std::marker::PhantomData;
use std::mem::{self, ManuallyDrop};
use std::ptr;
use std::sync::Arc;
use std::sync::atomic::{AtomicBool, AtomicUsize, Ordering};
use std::time::Instant;

use crossbeam_epoch::{self as epoch, Atomic, Guard, Owned};
use crossbeam_utils::CachePadded;

use internal::channel::RecvNonblocking;
<<<<<<< HEAD
use internal::context;
use internal::select::{Operation, Selected, SelectHandle, Token};
=======
use internal::context::{self, Context};
use internal::select::{Operation, Select, SelectHandle, Token};
>>>>>>> 6a4b9060
use internal::utils::Backoff;
use internal::waker::SyncWaker;

// TODO: Allocate less memory in the beginning. Blocks should start small and grow exponentially.

/// The maximum number of messages a block can hold.
const BLOCK_CAP: usize = 32;

/// A slot in a block.
struct Slot<T> {
    /// The message.
    msg: UnsafeCell<ManuallyDrop<T>>,

    /// Equals `true` if the message is ready for reading.
    ready: AtomicBool,
}

/// The token type for the list flavor.
pub struct ListToken {
    /// Slot to read from or write to.
    slot: *const u8,

    /// Guard keeping alive the block that contains the slot.
    guard: Option<Guard>,
}

impl Default for ListToken {
    #[inline]
    fn default() -> Self {
        ListToken {
            slot: ptr::null(),
            guard: None,
        }
    }
}

/// A block in a linked list.
///
/// Each block in the list can hold up to `BLOCK_CAP` messages.
struct Block<T> {
    /// The start index of this block.
    ///
    /// Slots in this block have indices in `start_index .. start_index + BLOCK_CAP`.
    start_index: usize,

    /// The next block in the linked list.
    next: Atomic<Block<T>>,

    /// Slots for messages.
    slots: [UnsafeCell<Slot<T>>; BLOCK_CAP],
}

impl<T> Block<T> {
    /// Creates an empty block that starts at `start_index`.
    fn new(start_index: usize) -> Block<T> {
        Block {
            start_index,
            slots: unsafe { mem::zeroed() },
            next: Atomic::null(),
        }
    }
}

/// Position in the channel (index and block).
///
/// This struct describes the current position of the head or the tail in a linked list.
struct Position<T> {
    /// The index in the channel.
    index: AtomicUsize,

    /// The block in the linked list.
    block: Atomic<Block<T>>,
}

/// Unbounded channel implemented as a linked list.
///
/// Each message sent into the channel is assigned a sequence number, i.e. an index. Indices are
/// represented as numbers of type `usize` and wrap on overflow.
///
/// Consecutive messages are grouped into blocks in order to put less pressure on the allocator and
/// improve cache efficiency.
pub struct Channel<T> {
    /// The head of the channel.
    head: CachePadded<Position<T>>,

    /// The tail of the channel.
    tail: CachePadded<Position<T>>,

    /// Equals `true` when the channel is closed.
    is_closed: AtomicBool,

    /// Receivers waiting while the channel is empty and not closed.
    receivers: SyncWaker,

    /// Indicates that dropping a `Channel<T>` may drop values of type `T`.
    _marker: PhantomData<T>,
}

impl<T> Channel<T> {
    /// Creates a new unbounded channel.
    pub fn new() -> Self {
        let channel = Channel {
            head: CachePadded::new(Position {
                index: AtomicUsize::new(0),
                block: Atomic::null(),
            }),
            tail: CachePadded::new(Position {
                index: AtomicUsize::new(0),
                block: Atomic::null(),
            }),
            is_closed: AtomicBool::new(false),
            receivers: SyncWaker::new(),
            _marker: PhantomData,
        };

        // Allocate an empty block for the first batch of messages.
        let block = unsafe { Owned::new(Block::new(0)).into_shared(epoch::unprotected()) };
        channel.head.block.store(block, Ordering::Relaxed);
        channel.tail.block.store(block, Ordering::Relaxed);

        channel
    }

    /// Returns a receiver handle to the channel.
    pub fn receiver(&self) -> Receiver<T> {
        Receiver(self)
    }

    /// Returns a sender handle to the channel.
    pub fn sender(&self) -> Sender<T> {
        Sender(self)
    }

    /// Writes a message into the channel.
    pub fn write(&self, _token: &mut Token, msg: T) {
        let guard = epoch::pin();
        let backoff = &mut Backoff::new();

        loop {
            // These two load operations don't have to be `SeqCst`. If they happen to retrieve
            // stale values, the following CAS will fail or won't even be attempted.
            let tail_ptr = self.tail.block.load(Ordering::Acquire, &guard);
            let tail = unsafe { tail_ptr.deref() };
            let tail_index = self.tail.index.load(Ordering::Relaxed);

            // Calculate the index of the corresponding slot in the block.
            let offset = tail_index.wrapping_sub(tail.start_index);

            // Advance the current index one slot forward.
            let new_index = tail_index.wrapping_add(1);

            // If `tail_index` is pointing into `tail`...
            if offset < BLOCK_CAP {
                // Try moving the tail index forward.
                if self
                    .tail
                    .index
                    .compare_exchange_weak(
                        tail_index,
                        new_index,
                        Ordering::SeqCst,
                        Ordering::Relaxed,
                    )
                    .is_ok()
                {
                    // If this was the last slot in the block, allocate a new block.
                    if offset + 1 == BLOCK_CAP {
                        let new = Owned::new(Block::new(new_index)).into_shared(&guard);
                        tail.next.store(new, Ordering::Release);
                        self.tail.block.store(new, Ordering::Release);
                    }

                    unsafe {
                        let slot = tail.slots.get_unchecked(offset).get();
                        (*slot).msg.get().write(ManuallyDrop::new(msg));
                        (*slot).ready.store(true, Ordering::Release);
                    }
                    break;
                }
            }

            backoff.step();
        }

        self.receivers.wake_one();
    }

    /// Attempts to reserve a slot for receiving a message.
    fn start_recv(&self, token: &mut Token, backoff: &mut Backoff) -> bool {
        let guard = epoch::pin();

        loop {
            // Loading the head block doesn't have to be a `SeqCst` operation. If we get a stale
            // value, the following CAS will fail or not even be attempted. Loading the head index
            // must be `SeqCst` because we need the up-to-date value when checking whether the
            // channel is empty.
            let head_ptr = self.head.block.load(Ordering::Acquire, &guard);
            let head = unsafe { head_ptr.deref() };
            let head_index = self.head.index.load(Ordering::SeqCst);

            // Calculate the index of the corresponding slot in the block.
            let offset = head_index.wrapping_sub(head.start_index);

            // Advance the current index one slot forward.
            let new_index = head_index.wrapping_add(1);

            // If `head_index` is pointing into `head`...
            if offset < BLOCK_CAP {
                let slot = unsafe { &*head.slots.get_unchecked(offset).get() };

                // If this slot does not contain a message...
                if !slot.ready.load(Ordering::Relaxed) {
                    let tail_index = self.tail.index.load(Ordering::SeqCst);

                    // If the tail equals the head, that means the channel is empty.
                    if tail_index == head_index {
                        // If the channel is closed...
                        if self.is_closed() {
                            // ...and still empty...
                            if self.tail.index.load(Ordering::SeqCst) == tail_index {
                                // ...then receive `None`.
                                token.list.slot = ptr::null();
                                return true;
                            }
                        } else {
                            // Otherwise, the receive operation is not ready.
                            return false;
                        }
                    }
                }

                // Try moving the head index forward.
                if self
                    .head
                    .index
                    .compare_exchange_weak(
                        head_index,
                        new_index,
                        Ordering::SeqCst,
                        Ordering::Relaxed,
                    )
                    .is_ok()
                {
                    // If this was the last slot in the block, schedule its destruction.
                    if offset + 1 == BLOCK_CAP {
                        // Wait until the next pointer becomes non-null.
                        loop {
                            let next_ptr = head.next.load(Ordering::Acquire, &guard);
                            if !next_ptr.is_null() {
                                self.head.block.store(next_ptr, Ordering::Release);
                                break;
                            }
                            backoff.step();
                        }

                        unsafe {
                            guard.defer_destroy(head_ptr);
                        }
                    }

                    token.list.slot = slot as *const Slot<T> as *const u8;
                    break;
                }
            }

            backoff.step();
        }

        token.list.guard = Some(guard);
        true
    }

    /// Reads a message from the channel.
    pub unsafe fn read(&self, token: &mut Token) -> Option<T> {
        if token.list.slot.is_null() {
            // The channel is closed.
            return None;
        }

        let slot = &*(token.list.slot as *const Slot<T>);
        let _guard: Guard = token.list.guard.take().unwrap();

        // Wait until the message becomes ready.
        let backoff = &mut Backoff::new();
        while !slot.ready.load(Ordering::Acquire) {
            backoff.step();
        }

        // Read the message.
        let m = slot.msg.get().read();
        let msg = ManuallyDrop::into_inner(m);
        Some(msg)
    }

    /// Sends a message into the channel.
    pub fn send(&self, msg: T) {
        let token = &mut Token::default();
        self.write(token, msg);
    }

    /// Receives a message from the channel.
    pub fn recv(&self) -> Option<T> {
        let token = &mut Token::default();
        let oper = Operation::hook(token);
        loop {
            // Try receiving a message several times.
            let backoff = &mut Backoff::new();
            loop {
                if self.start_recv(token, backoff) {
                    unsafe {
                        return self.read(token);
                    }
                }
                if !backoff.step() {
                    break;
                }
            }

            // Prepare for blocking until a sender wakes us up.
            context::with_current(|cx| {
                cx.reset();
                self.receivers.register(oper, cx);

<<<<<<< HEAD
            // Has the channel become ready just now?
            if !self.is_empty() || self.is_closed() {
                let _ = context::current_try_select(Selected::Aborted);
            }
=======
                // Has the channel become ready just now?
                if !self.is_empty() || self.is_closed() {
                    let _ = cx.try_select(Select::Aborted);
                }
>>>>>>> 6a4b9060

                // Block the current thread.
                let sel = cx.wait_until(None);

<<<<<<< HEAD
            match sel {
                Selected::Waiting => unreachable!(),
                Selected::Aborted | Selected::Closed => {
                    self.receivers.unregister(oper).unwrap();
                    // If the channel was closed, we still have to check for remaining messages.
                },
                Selected::Operation(_) => {},
            }
=======
                match sel {
                    Select::Waiting => unreachable!(),
                    Select::Aborted | Select::Closed => {
                        self.receivers.unregister(oper).unwrap();
                        // If the channel was closed, we still have to check for remaining messages.
                    },
                    Select::Operation(_) => {},
                }
            })
>>>>>>> 6a4b9060
        }
    }

    /// Attempts to receive a message without blocking.
    pub fn recv_nonblocking(&self) -> RecvNonblocking<T> {
        let token = &mut Token::default();
        let backoff = &mut Backoff::new();

        if self.start_recv(token, backoff) {
            match unsafe { self.read(token) } {
                None => RecvNonblocking::Closed,
                Some(msg) => RecvNonblocking::Message(msg),
            }
        } else {
            RecvNonblocking::Empty
        }
    }

    /// Returns the current number of messages inside the channel.
    pub fn len(&self) -> usize {
        loop {
            // Load the tail index, then load the head index.
            let tail_index = self.tail.index.load(Ordering::SeqCst);
            let head_index = self.head.index.load(Ordering::SeqCst);

            // If the tail index didn't change, we've got consistent indices to work with.
            if self.tail.index.load(Ordering::SeqCst) == tail_index {
                return tail_index.wrapping_sub(head_index);
            }
        }
    }

    /// Returns the capacity of the channel.
    pub fn capacity(&self) -> Option<usize> {
        None
    }

    /// Closes the channel and wakes up all blocked receivers.
    pub fn close(&self) {
        assert!(!self.is_closed.swap(true, Ordering::SeqCst));
        self.receivers.close();
    }

    /// Returns `true` if the channel is closed.
    pub fn is_closed(&self) -> bool {
        self.is_closed.load(Ordering::SeqCst)
    }

    /// Returns `true` if the channel is empty.
    pub fn is_empty(&self) -> bool {
        let head_index = self.head.index.load(Ordering::SeqCst);
        let tail_index = self.tail.index.load(Ordering::SeqCst);
        head_index == tail_index
    }

    /// Returns `true` if the channel is full.
    pub fn is_full(&self) -> bool {
        false
    }
}

impl<T> Drop for Channel<T> {
    fn drop(&mut self) {
        // Get the tail and head indices.
        let tail_index = self.tail.index.load(Ordering::Relaxed);
        let mut head_index = self.head.index.load(Ordering::Relaxed);

        unsafe {
            let mut head_ptr = self.head.block.load(Ordering::Relaxed, epoch::unprotected());

            // Manually drop all messages between `head_index` and `tail_index` and destroy the
            // heap-allocated nodes along the way.
            while head_index != tail_index {
                let head = head_ptr.deref();
                let offset = head_index.wrapping_sub(head.start_index);

                let slot = &mut *head.slots.get_unchecked(offset).get();
                ManuallyDrop::drop(&mut (*slot).msg.get().read());

                if offset + 1 == BLOCK_CAP {
                    let next = head.next.load(Ordering::Relaxed, epoch::unprotected());
                    drop(head_ptr.into_owned());
                    head_ptr = next;
                }

                head_index = head_index.wrapping_add(1);
            }

            // If there is one last remaining block in the end, destroy it.
            if !head_ptr.is_null() {
                drop(head_ptr.into_owned());
            }
        }
    }
}

/// Receiver handle to a channel.
pub struct Receiver<'a, T: 'a>(&'a Channel<T>);

/// Sender handle to a channel.
pub struct Sender<'a, T: 'a>(&'a Channel<T>);

impl<'a, T> SelectHandle for Receiver<'a, T> {
    fn try(&self, token: &mut Token) -> bool {
        self.0.start_recv(token, &mut Backoff::new())
    }

    fn retry(&self, token: &mut Token) -> bool {
        self.0.start_recv(token, &mut Backoff::new())
    }

    fn deadline(&self) -> Option<Instant> {
        None
    }

    fn register(&self, _token: &mut Token, oper: Operation, cx: &Arc<Context>) -> bool {
        self.0.receivers.register(oper, cx);
        self.0.is_empty() && !self.0.is_closed()
    }

    fn unregister(&self, oper: Operation) {
        self.0.receivers.unregister(oper);
    }

    fn accept(&self, token: &mut Token, _cx: &Arc<Context>) -> bool {
        self.0.start_recv(token, &mut Backoff::new())
    }

    fn state(&self) -> usize {
        self.0.tail.index.load(Ordering::SeqCst)
    }
}

impl<'a, T> SelectHandle for Sender<'a, T> {
    fn try(&self, _token: &mut Token) -> bool {
        true
    }

    fn retry(&self, _token: &mut Token) -> bool {
        true
    }

    fn deadline(&self) -> Option<Instant> {
        None
    }

    fn register(&self, _token: &mut Token, _oper: Operation, _cx: &Arc<Context>) -> bool {
        false
    }

    fn unregister(&self, _oper: Operation) {}

    fn accept(&self, _token: &mut Token, _cx: &Arc<Context>) -> bool {
        true
    }

    fn state(&self) -> usize {
        self.0.head.index.load(Ordering::SeqCst)
    }
}<|MERGE_RESOLUTION|>--- conflicted
+++ resolved
@@ -12,13 +12,8 @@
 use crossbeam_utils::CachePadded;
 
 use internal::channel::RecvNonblocking;
-<<<<<<< HEAD
-use internal::context;
+use internal::context::{self, Context};
 use internal::select::{Operation, Selected, SelectHandle, Token};
-=======
-use internal::context::{self, Context};
-use internal::select::{Operation, Select, SelectHandle, Token};
->>>>>>> 6a4b9060
 use internal::utils::Backoff;
 use internal::waker::SyncWaker;
 
@@ -342,41 +337,23 @@
                 cx.reset();
                 self.receivers.register(oper, cx);
 
-<<<<<<< HEAD
-            // Has the channel become ready just now?
-            if !self.is_empty() || self.is_closed() {
-                let _ = context::current_try_select(Selected::Aborted);
-            }
-=======
                 // Has the channel become ready just now?
                 if !self.is_empty() || self.is_closed() {
-                    let _ = cx.try_select(Select::Aborted);
-                }
->>>>>>> 6a4b9060
+                    let _ = cx.try_select(Selected::Aborted);
+                }
 
                 // Block the current thread.
                 let sel = cx.wait_until(None);
 
-<<<<<<< HEAD
-            match sel {
-                Selected::Waiting => unreachable!(),
-                Selected::Aborted | Selected::Closed => {
-                    self.receivers.unregister(oper).unwrap();
-                    // If the channel was closed, we still have to check for remaining messages.
-                },
-                Selected::Operation(_) => {},
-            }
-=======
                 match sel {
-                    Select::Waiting => unreachable!(),
-                    Select::Aborted | Select::Closed => {
+                    Selected::Waiting => unreachable!(),
+                    Selected::Aborted | Selected::Closed => {
                         self.receivers.unregister(oper).unwrap();
                         // If the channel was closed, we still have to check for remaining messages.
                     },
-                    Select::Operation(_) => {},
+                    Selected::Operation(_) => {},
                 }
             })
->>>>>>> 6a4b9060
         }
     }
 
